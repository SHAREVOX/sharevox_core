--- conflicted
+++ resolved
@@ -20,29 +20,16 @@
         use CApiError::*;
 
         match result {
-<<<<<<< HEAD
             Ok(()) => SHAREVOX_RESULT_OK,
             Err(RustApi(NotLoadedOpenjtalkDict)) => SHAREVOX_RESULT_NOT_LOADED_OPENJTALK_DICT_ERROR,
             Err(RustApi(GpuSupport)) => SHAREVOX_RESULT_GPU_SUPPORT_ERROR,
-            Err(RustApi(LoadModel(_))) => SHAREVOX_RESULT_LOAD_MODEL_ERROR,
+            Err(RustApi(LoadModel { .. })) => SHAREVOX_RESULT_LOAD_MODEL_ERROR,
             Err(RustApi(LoadMetas(_))) => SHAREVOX_RESULT_LOAD_METAS_ERROR,
             Err(RustApi(GetSupportedDevices(_))) => SHAREVOX_RESULT_GET_SUPPORTED_DEVICES_ERROR,
             Err(RustApi(UninitializedStatus)) => SHAREVOX_RESULT_UNINITIALIZED_STATUS_ERROR,
             Err(RustApi(InvalidSpeakerId { .. })) => SHAREVOX_RESULT_INVALID_SPEAKER_ID_ERROR,
             Err(RustApi(InvalidModelIndex { .. })) => SHAREVOX_RESULT_INVALID_MODEL_INDEX_ERROR,
             Err(RustApi(InferenceFailed)) => SHAREVOX_RESULT_INFERENCE_ERROR,
-=======
-            Ok(()) => VOICEVOX_RESULT_OK,
-            Err(RustApi(NotLoadedOpenjtalkDict)) => VOICEVOX_RESULT_NOT_LOADED_OPENJTALK_DICT_ERROR,
-            Err(RustApi(GpuSupport)) => VOICEVOX_RESULT_GPU_SUPPORT_ERROR,
-            Err(RustApi(LoadModel { .. })) => VOICEVOX_RESULT_LOAD_MODEL_ERROR,
-            Err(RustApi(LoadMetas(_))) => VOICEVOX_RESULT_LOAD_METAS_ERROR,
-            Err(RustApi(GetSupportedDevices(_))) => VOICEVOX_RESULT_GET_SUPPORTED_DEVICES_ERROR,
-            Err(RustApi(UninitializedStatus)) => VOICEVOX_RESULT_UNINITIALIZED_STATUS_ERROR,
-            Err(RustApi(InvalidSpeakerId { .. })) => VOICEVOX_RESULT_INVALID_SPEAKER_ID_ERROR,
-            Err(RustApi(InvalidModelIndex { .. })) => VOICEVOX_RESULT_INVALID_MODEL_INDEX_ERROR,
-            Err(RustApi(InferenceFailed)) => VOICEVOX_RESULT_INFERENCE_ERROR,
->>>>>>> bec98b46
             Err(RustApi(ExtractFullContextLabel(_))) => {
                 SHAREVOX_RESULT_EXTRACT_FULL_CONTEXT_LABEL_ERROR
             }
