use super::*;
use libc::c_int;

pub use voicevox_core::result_code::VoicevoxResultCode;

static ERROR_MESSAGE: Lazy<Mutex<String>> = Lazy::new(|| Mutex::new(String::new()));

fn set_message(message: &str) {
    ERROR_MESSAGE
        .lock()
        .unwrap()
        .replace_range(.., &format!("{}\0", message));
}

#[no_mangle]
pub extern "C" fn initialize(
    root_dir_path: *const c_char,
    use_gpu: bool,
    cpu_num_threads: c_int,
    load_all_models: bool,
) -> bool {
    let result = lock_internal().initialize(
        unsafe { CStr::from_ptr(root_dir_path).to_str().unwrap().as_ref() },
        voicevox_core::InitializeOptions {
            acceleration_mode: if use_gpu {
                voicevox_core::AccelerationMode::Gpu
            } else {
                voicevox_core::AccelerationMode::Cpu
            },
            cpu_num_threads: cpu_num_threads as u16,
            load_all_models,
            ..Default::default()
        },
    );
    if let Some(err) = result.err() {
        set_message(&format!("{}", err));
        false
    } else {
        true
    }
}

#[no_mangle]
pub extern "C" fn load_model(speaker_id: i64) -> bool {
    let result = lock_internal().load_model(speaker_id as u32);
    if let Some(err) = result.err() {
        set_message(&format!("{}", err));
        false
    } else {
        true
    }
}

// #[no_mangle]
// pub extern "C" fn is_model_loaded(speaker_id: i64) -> bool {
//     lock_internal().is_model_loaded(speaker_id as u32)
// }

#[no_mangle]
pub extern "C" fn finalize() {
    lock_internal().finalize()
}

#[no_mangle]
pub extern "C" fn metas() -> *const c_char {
    voicevox_get_metas_json()
}

#[no_mangle]
pub extern "C" fn last_error_message() -> *const c_char {
    ERROR_MESSAGE.lock().unwrap().as_ptr() as *const c_char
}

#[no_mangle]
pub extern "C" fn supported_devices() -> *const c_char {
    voicevox_get_supported_devices_json()
}

#[no_mangle]
pub extern "C" fn variance_forward(
    length: i64,
    phoneme_list: *mut i64,
    accent_list: *mut i64,
    speaker_id: *mut i64,
    pitch_output: *mut f32,
    duration_output: *mut f32,
) -> bool {
    let result = lock_internal().variance_forward(
        unsafe { std::slice::from_raw_parts_mut(phoneme_list, length as usize) },
        unsafe { std::slice::from_raw_parts_mut(accent_list, length as usize) },
        unsafe { *speaker_id as u32 },
    );
    match result {
        Ok(output_vec_pair) => {
            let pitch_output_slice =
                unsafe { std::slice::from_raw_parts_mut(pitch_output, length as usize) };
            pitch_output_slice.clone_from_slice(&output_vec_pair.0);
            let duration_output_slice =
                unsafe { std::slice::from_raw_parts_mut(duration_output, length as usize) };
            duration_output_slice.clone_from_slice(&output_vec_pair.1);
            true
        }
        Err(err) => {
            set_message(&format!("{}", err));
            false
        }
    }
}

// #[no_mangle]
// pub extern "C" fn yukarin_sa_forward(
//     length: i64,
//     vowel_phoneme_list: *mut i64,
//     consonant_phoneme_list: *mut i64,
//     start_accent_list: *mut i64,
//     end_accent_list: *mut i64,
//     start_accent_phrase_list: *mut i64,
//     end_accent_phrase_list: *mut i64,
//     speaker_id: *mut i64,
//     output: *mut f32,
// ) -> bool {
//     let result = lock_internal().predict_intonation(
//         length as usize,
//         unsafe { std::slice::from_raw_parts(vowel_phoneme_list, length as usize) },
//         unsafe { std::slice::from_raw_parts(consonant_phoneme_list, length as usize) },
//         unsafe { std::slice::from_raw_parts(start_accent_list, length as usize) },
//         unsafe { std::slice::from_raw_parts(end_accent_list, length as usize) },
//         unsafe { std::slice::from_raw_parts(start_accent_phrase_list, length as usize) },
//         unsafe { std::slice::from_raw_parts(end_accent_phrase_list, length as usize) },
//         unsafe { *speaker_id as u32 },
//     );
//     match result {
//         Ok(output_vec) => {
//             let output_slice = unsafe { std::slice::from_raw_parts_mut(output, length as usize) };
//             output_slice.clone_from_slice(&output_vec);
//             true
//         }
//         Err(err) => {
//             set_message(&format!("{}", err));
//             false
//         }
//     }
// }

<<<<<<< HEAD
// #[no_mangle]
// pub extern "C" fn decode_forward(
//     length: i64,
//     phoneme_size: i64,
//     f0: *mut f32,
//     phoneme: *mut f32,
//     speaker_id: *mut i64,
//     output: *mut f32,
// ) -> bool {
//     let length = length as usize;
//     let phoneme_size = phoneme_size as usize;
//     let result = lock_internal().decode(
//         length,
//         phoneme_size,
//         unsafe { std::slice::from_raw_parts(f0, length) },
//         unsafe { std::slice::from_raw_parts(phoneme, phoneme_size * length) },
//         unsafe { *speaker_id as u32 },
//     );
//     match result {
//         Ok(output_vec) => {
//             let output_slice =
//                 unsafe { std::slice::from_raw_parts_mut(output, (length as usize) * 256) };
//             output_slice.clone_from_slice(&output_vec);
//             true
//         }
//         Err(err) => {
//             set_message(&format!("{}", err));
//             false
//         }
//     }
// }
=======
#[no_mangle]
pub extern "C" fn decode_forward(
    length: i64,
    phoneme_size: i64,
    f0: *mut f32,
    phoneme: *mut f32,
    speaker_id: *mut i64,
    output: *mut f32,
) -> bool {
    let length = length as usize;
    let phoneme_size = phoneme_size as usize;
    let result = lock_internal().decode(
        length,
        phoneme_size,
        unsafe { std::slice::from_raw_parts(f0, length) },
        unsafe { std::slice::from_raw_parts(phoneme, phoneme_size * length) },
        unsafe { *speaker_id as u32 },
    );
    match result {
        Ok(output_vec) => {
            let output_slice = unsafe { std::slice::from_raw_parts_mut(output, length * 256) };
            output_slice.clone_from_slice(&output_vec);
            true
        }
        Err(err) => {
            set_message(&format!("{}", err));
            false
        }
    }
}
>>>>>>> 2e15feb6
<|MERGE_RESOLUTION|>--- conflicted
+++ resolved
@@ -142,7 +142,6 @@
 //     }
 // }
 
-<<<<<<< HEAD
 // #[no_mangle]
 // pub extern "C" fn decode_forward(
 //     length: i64,
@@ -163,8 +162,7 @@
 //     );
 //     match result {
 //         Ok(output_vec) => {
-//             let output_slice =
-//                 unsafe { std::slice::from_raw_parts_mut(output, (length as usize) * 256) };
+//             let output_slice = unsafe { std::slice::from_raw_parts_mut(output, length * 256) };
 //             output_slice.clone_from_slice(&output_vec);
 //             true
 //         }
@@ -173,36 +171,4 @@
 //             false
 //         }
 //     }
-// }
-=======
-#[no_mangle]
-pub extern "C" fn decode_forward(
-    length: i64,
-    phoneme_size: i64,
-    f0: *mut f32,
-    phoneme: *mut f32,
-    speaker_id: *mut i64,
-    output: *mut f32,
-) -> bool {
-    let length = length as usize;
-    let phoneme_size = phoneme_size as usize;
-    let result = lock_internal().decode(
-        length,
-        phoneme_size,
-        unsafe { std::slice::from_raw_parts(f0, length) },
-        unsafe { std::slice::from_raw_parts(phoneme, phoneme_size * length) },
-        unsafe { *speaker_id as u32 },
-    );
-    match result {
-        Ok(output_vec) => {
-            let output_slice = unsafe { std::slice::from_raw_parts_mut(output, length * 256) };
-            output_slice.clone_from_slice(&output_vec);
-            true
-        }
-        Err(err) => {
-            set_message(&format!("{}", err));
-            false
-        }
-    }
-}
->>>>>>> 2e15feb6
+// }