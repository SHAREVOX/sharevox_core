--- conflicted
+++ resolved
@@ -76,35 +76,7 @@
 
 #[no_mangle]
 pub extern "C" fn supported_devices() -> *const c_char {
-<<<<<<< HEAD
     sharevox_get_supported_devices_json()
-=======
-    voicevox_get_supported_devices_json()
-}
-
-#[no_mangle]
-pub extern "C" fn yukarin_s_forward(
-    length: i64,
-    phoneme_list: *mut i64,
-    speaker_id: *mut i64,
-    output: *mut f32,
-) -> bool {
-    let result = lock_internal().predict_duration(
-        unsafe { std::slice::from_raw_parts_mut(phoneme_list, length as usize) },
-        unsafe { *speaker_id as u32 },
-    );
-    match result {
-        Ok(output_vec) => {
-            let output_slice = unsafe { std::slice::from_raw_parts_mut(output, length as usize) };
-            output_slice.clone_from_slice(&output_vec);
-            true
-        }
-        Err(err) => {
-            set_message(&format!("{err}"));
-            false
-        }
-    }
->>>>>>> 7528d708
 }
 
 #[no_mangle]
