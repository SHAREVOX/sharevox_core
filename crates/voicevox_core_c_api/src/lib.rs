--- conflicted
+++ resolved
@@ -22,18 +22,6 @@
 type Internal = VoicevoxCore;
 
 static INTERNAL: Lazy<Mutex<Internal>> = Lazy::new(|| {
-<<<<<<< HEAD
-    let _ = tracing_subscriber::fmt()
-        .with_env_filter(if env::var_os(EnvFilter::DEFAULT_ENV).is_some() {
-            EnvFilter::from_default_env()
-        } else {
-            "error,voicevox_core=info,sharevox_core_c_api=info,onnxruntime=info".into()
-        })
-        .with_writer(io::stderr)
-        .try_init();
-
-    Internal::new_with_mutex()
-=======
     let _ = init_logger();
     return Internal::new_with_mutex();
 
@@ -42,7 +30,7 @@
             .with_env_filter(if env::var_os(EnvFilter::DEFAULT_ENV).is_some() {
                 EnvFilter::from_default_env()
             } else {
-                "error,voicevox_core=info,voicevox_core_c_api=info,onnxruntime=info".into()
+                "error,voicevox_core=info,sharevox_core_c_api=info,onnxruntime=info".into()
             })
             .with_ansi(out().is_terminal() && env_allows_ansi())
             .with_writer(out)
@@ -63,7 +51,6 @@
             |term| term != "dumb",
         ) && env::var_os("NO_COLOR").is_none()
     }
->>>>>>> 7528d708
 });
 
 pub(crate) fn lock_internal() -> MutexGuard<'static, Internal> {
