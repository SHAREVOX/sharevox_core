--- conflicted
+++ resolved
@@ -80,13 +80,8 @@
     options: VoicevoxInitializeOptions,
 ) -> VoicevoxResultCode {
     into_result_code_with_error((|| {
-<<<<<<< HEAD
-        let root_dir_path = ensure_utf8(unsafe { CStr::from_ptr(root_dir_path) })?.as_ref();
-        let options = unsafe { options.try_into_options() }?;
-=======
-        let root_dir_path = CStr::from_ptr(root_dir_path).to_str().unwrap().as_ref();
+        let root_dir_path = ensure_utf8(CStr::from_ptr(root_dir_path))?.as_ref();
         let options = options.try_into_options()?;
->>>>>>> 60beee56
         lock_internal().initialize(root_dir_path, options)?;
         Ok(())
     })())
