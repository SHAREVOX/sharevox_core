--- conflicted
+++ resolved
@@ -1,9 +1,6 @@
 use super::*;
-<<<<<<< HEAD
+// use anyhow::Context as _;
 use numerics::F32Ext as _;
-=======
-use anyhow::Context as _;
->>>>>>> bec98b46
 use once_cell::sync::Lazy;
 use onnxruntime::{
     environment::Environment,
@@ -27,15 +24,6 @@
 }
 use std::collections::{BTreeMap, BTreeSet};
 use std::ffi::CString;
-use std::path::{Path, PathBuf};
-
-pub(crate) static MODEL_FILE_SET: Lazy<ModelFileSet> = Lazy::new(|| {
-    let result = ModelFileSet::new();
-    if let Err(err) = &result {
-        error!("ファイルを読み込めなかったためクラッシュします: {err}");
-    }
-    result.unwrap()
-});
 
 pub struct Status {
     root_dir_path: PathBuf,
@@ -50,6 +38,20 @@
     gaussian_session: Option<Session<'static>>,
 }
 
+#[allow(dead_code)]
+struct ModelFileNames {
+    #[allow(dead_code)]
+    predict_duration_model: &'static str,
+    #[allow(dead_code)]
+    predict_intonation_model: &'static str,
+    #[allow(dead_code)]
+    decode_model: &'static str,
+}
+
+#[derive(thiserror::Error, Debug)]
+#[error("不正なモデルファイルです")]
+struct DecryptModelError;
+
 pub struct Models {
     variance_session: Session<'static>,
     embedder_session: Session<'static>,
@@ -63,104 +65,18 @@
     use_gpu: bool,
 }
 
-<<<<<<< HEAD
+
 struct ModelData {
     variance_model: Vec<u8>,
     embedder_model: Vec<u8>,
     decoder_model: Vec<u8>,
     model_config: ModelConfig,
-=======
-pub(crate) struct ModelFileSet {
-    pub(crate) speaker_id_map: BTreeMap<u32, (usize, u32)>,
-    pub(crate) metas_str: String,
-    models: Vec<Model>,
-}
-
-impl ModelFileSet {
-    fn new() -> anyhow::Result<Self> {
-        let path = {
-            let root_dir = if cfg!(test) {
-                Path::new(env!("CARGO_WORKSPACE_DIR")).join("model")
-            } else if let Some(root_dir) = env::var_os(ROOT_DIR_ENV_NAME) {
-                root_dir.into()
-            } else {
-                process_path::get_dylib_path()
-                    .or_else(process_path::get_executable_path)
-                    .with_context(|| "Could not get the current dynamic library/executable path")?
-                    .parent()
-                    .unwrap_or_else(|| "".as_ref())
-                    .join("model")
-            };
-
-            move |rel_path| root_dir.join(rel_path)
-        };
-
-        let metas_str = fs_err::read_to_string(path("metas.json"))?;
-
-        let models = model_file::MODEL_FILE_NAMES
-            .iter()
-            .map(
-                |&ModelFileNames {
-                     predict_duration_model,
-                     predict_intonation_model,
-                     decode_model,
-                 }| {
-                    let predict_duration_model = ModelFile::new(&path(predict_duration_model))?;
-                    let predict_intonation_model = ModelFile::new(&path(predict_intonation_model))?;
-                    let decode_model = ModelFile::new(&path(decode_model))?;
-                    Ok(Model {
-                        predict_duration_model,
-                        predict_intonation_model,
-                        decode_model,
-                    })
-                },
-            )
-            .collect::<anyhow::Result<_>>()?;
-
-        return Ok(Self {
-            speaker_id_map: model_file::SPEAKER_ID_MAP.iter().copied().collect(),
-            metas_str,
-            models,
-        });
-
-        const ROOT_DIR_ENV_NAME: &str = "VV_MODELS_ROOT_DIR";
-    }
-
-    pub(crate) fn models_count(&self) -> usize {
-        self.models.len()
-    }
-}
-
-struct ModelFileNames {
-    predict_duration_model: &'static str,
-    predict_intonation_model: &'static str,
-    decode_model: &'static str,
-}
-
-#[derive(thiserror::Error, Debug)]
-#[error("不正なモデルファイルです")]
-struct DecryptModelError;
-
-struct Model {
-    predict_duration_model: ModelFile,
-    predict_intonation_model: ModelFile,
-    decode_model: ModelFile,
-}
-
+}
+
+#[allow(dead_code)]
 struct ModelFile {
     path: PathBuf,
     content: Vec<u8>,
-}
-
-impl ModelFile {
-    fn new(path: &Path) -> anyhow::Result<Self> {
-        let content = fs_err::read(path)?;
-        Ok(Self {
-            path: path.to_owned(),
-            content,
-        })
-    }
->>>>>>> bec98b46
 }
 
 #[derive(Clone, Serialize, Deserialize, Getters)]
@@ -266,7 +182,10 @@
     fn open_model_file(path: &Path) -> Result<Vec<u8>> {
         fs_err::read(path)
             .map_err(Into::into)
-            .map_err(Error::LoadModel)
+            .map_err(|source| Error::LoadModel {
+                path: path.to_path_buf(),
+                source,
+            })
     }
 }
 
@@ -283,7 +202,6 @@
 unsafe impl Send for Status {}
 
 impl Status {
-<<<<<<< HEAD
     const GAUSSIAN_MODEL: &[u8] = include_bytes!(concat!(
         env!("CARGO_WORKSPACE_DIR"),
         "/model/gaussian_model.onnx"
@@ -291,9 +209,6 @@
     pub const HIDDEN_SIZE: usize = 192;
 
     pub fn new(root_dir_path: &Path, use_gpu: bool, cpu_num_threads: u16) -> Self {
-=======
-    pub fn new(use_gpu: bool, cpu_num_threads: u16) -> Self {
->>>>>>> bec98b46
         Self {
             root_dir_path: root_dir_path.to_path_buf(),
             light_session_options: SessionOptions::new(cpu_num_threads, false),
@@ -308,7 +223,6 @@
         }
     }
 
-<<<<<<< HEAD
     pub fn load(&mut self) -> Result<()> {
         self.libraries = Some(open_libraries(&self.root_dir_path)?);
         self.usable_libraries = self
@@ -320,8 +234,11 @@
             .collect();
 
         self.gaussian_session = Some(
-            self.new_session(Self::GAUSSIAN_MODEL, &self.light_session_options)
-                .map_err(Error::LoadModel)?,
+            self.new_session_from_bytes(|| model_file::decrypt(Self::GAUSSIAN_MODEL), &self.light_session_options)
+                .map_err(|source| Error::LoadModel {
+                    path: PathBuf::default(),
+                source,
+                })?,
         );
 
         let mut all_metas: Vec<Meta> = Vec::new();
@@ -333,11 +250,6 @@
 
             self.usable_model_data_map
                 .insert(library_uuid.clone(), mode_data);
-=======
-    pub fn load_metas(&mut self) -> Result<()> {
-        let metas: Vec<Meta> = serde_json::from_str(&MODEL_FILE_SET.metas_str)
-            .map_err(|e| Error::LoadMetas(e.into()))?;
->>>>>>> bec98b46
 
             for meta in metas.as_mut_slice() {
                 let mut speaker_index: Option<usize> = None;
@@ -365,7 +277,6 @@
         Ok(())
     }
 
-<<<<<<< HEAD
     pub fn load_model(&mut self, library_uuid: &str) -> Result<()> {
         let model_data = self
             .usable_model_data_map
@@ -373,15 +284,28 @@
             .ok_or_else(|| Error::InvalidLibraryUuid {
                 library_uuid: library_uuid.to_owned(),
             })?;
+
+        let mut library_path = self.root_dir_path.clone();
+        library_path.push(library_uuid);
+
         let variance_session = self
-            .new_session(&model_data.variance_model, &self.light_session_options)
-            .map_err(Error::LoadModel)?;
+            .new_session_from_bytes(|| model_file::decrypt(&model_data.variance_model), &self.light_session_options)
+            .map_err(|source| Error::LoadModel {
+                path: library_path.to_owned(),
+                source,
+            })?;
         let embedder_session = self
-            .new_session(&model_data.embedder_model, &self.light_session_options)
-            .map_err(Error::LoadModel)?;
+            .new_session_from_bytes(|| model_file::decrypt(&model_data.embedder_model), &self.light_session_options)
+            .map_err(|source| Error::LoadModel {
+                path: library_path.to_owned(),
+                source,
+            })?;
         let decoder_session = self
-            .new_session(&model_data.decoder_model, &self.heavy_session_options)
-            .map_err(Error::LoadModel)?;
+            .new_session_from_bytes(|| model_file::decrypt(&model_data.decoder_model), &self.heavy_session_options)
+            .map_err(|source| Error::LoadModel {
+                path: library_path.to_owned(),
+                source,
+            })?;
 
         self.usable_model_map.insert(
             library_uuid.to_string(),
@@ -393,37 +317,13 @@
             },
         );
         Ok(())
-=======
-    pub fn load_model(&mut self, model_index: usize) -> Result<()> {
-        if model_index < MODEL_FILE_SET.models.len() {
-            let model = &MODEL_FILE_SET.models[model_index];
-            let predict_duration_session =
-                self.new_session(&model.predict_duration_model, &self.light_session_options)?;
-            let predict_intonation_session =
-                self.new_session(&model.predict_intonation_model, &self.light_session_options)?;
-            let decode_model =
-                self.new_session(&model.decode_model, &self.heavy_session_options)?;
-
-            self.models
-                .predict_duration
-                .insert(model_index, predict_duration_session);
-            self.models
-                .predict_intonation
-                .insert(model_index, predict_intonation_session);
-
-            self.models.decode.insert(model_index, decode_model);
-
-            Ok(())
-        } else {
-            Err(Error::InvalidModelIndex { model_index })
-        }
->>>>>>> bec98b46
     }
 
     pub fn is_model_loaded(&self, library_uuid: &str) -> bool {
         self.usable_model_map.contains_key(library_uuid)
     }
 
+    #[allow(dead_code)]
     fn new_session(
         &self,
         model_file: &ModelFile,
