--- conflicted
+++ resolved
@@ -24,17 +24,12 @@
     #[error("{}", base_error_message(SHAREVOX_RESULT_GPU_SUPPORT_ERROR))]
     GpuSupport,
 
-<<<<<<< HEAD
-    #[error("{},{0}", base_error_message(SHAREVOX_RESULT_LOAD_MODEL_ERROR))]
-    LoadModel(#[source] anyhow::Error),
-=======
-    #[error("{} ({}): {source}", base_error_message(VOICEVOX_RESULT_LOAD_MODEL_ERROR), path.display())]
+    #[error("{} ({}): {source}", base_error_message(SHAREVOX_RESULT_LOAD_MODEL_ERROR), path.display())]
     LoadModel {
         path: PathBuf,
         #[source]
         source: anyhow::Error,
     },
->>>>>>> bec98b46
 
     #[error("{},{0}", base_error_message(SHAREVOX_RESULT_LOAD_METAS_ERROR))]
     LoadMetas(#[source] anyhow::Error),
@@ -106,12 +101,6 @@
             | (Self::GpuSupport, Self::GpuSupport)
             | (Self::UninitializedStatus, Self::UninitializedStatus)
             | (Self::InferenceFailed, Self::InferenceFailed) => true,
-<<<<<<< HEAD
-            (Self::LoadModel(e1), Self::LoadModel(e2))
-            | (Self::LoadMetas(e1), Self::LoadMetas(e2))
-            | (Self::GetSupportedDevices(e1), Self::GetSupportedDevices(e2))
-            | (Self::LoadLibraries(e1), Self::LoadLibraries(e2)) => {
-=======
             (
                 Self::LoadModel {
                     path: path1,
@@ -123,8 +112,8 @@
                 },
             ) => (path1, source1.to_string()) == (path2, source2.to_string()),
             (Self::LoadMetas(e1), Self::LoadMetas(e2))
-            | (Self::GetSupportedDevices(e1), Self::GetSupportedDevices(e2)) => {
->>>>>>> bec98b46
+            | (Self::GetSupportedDevices(e1), Self::GetSupportedDevices(e2))
+            | (Self::LoadLibraries(e1), Self::LoadLibraries(e2)) => {
                 e1.to_string() == e2.to_string()
             }
             (
