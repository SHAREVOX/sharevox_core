--- conflicted
+++ resolved
@@ -718,8 +718,7 @@
                 .unwrap()
                 .predict_pitch_and_duration(&phoneme_vector, &accent_vector, 0);
 
-<<<<<<< HEAD
-        assert!(result.is_ok(), "{:?}", result);
+        assert!(result.is_ok(), "{result:?}");
 
         let (pitch, duration) = result.unwrap();
         assert_eq!(pitch.len(), phoneme_vector.len());
@@ -758,50 +757,9 @@
     //         0,
     //     );
 
-    //     assert!(result.is_ok(), "{:?}", result);
+    //     assert!(result.is_ok(), "{result:?}");
     //     assert_eq!(result.unwrap().len(), vowel_phoneme_vector.len());
     // }
-=======
-        assert!(result.is_ok(), "{result:?}");
-        assert_eq!(result.unwrap().len(), phoneme_vector.len());
-    }
-
-    #[rstest]
-    fn predict_intonation_works() {
-        let internal = VoicevoxCore::new_with_mutex();
-        internal
-            .lock()
-            .unwrap()
-            .initialize(InitializeOptions {
-                load_all_models: true,
-                acceleration_mode: AccelerationMode::Cpu,
-                ..Default::default()
-            })
-            .unwrap();
-
-        // 「テスト」という文章に対応する入力
-        let vowel_phoneme_vector = [0, 14, 6, 30, 0];
-        let consonant_phoneme_vector = [-1, 37, 35, 37, -1];
-        let start_accent_vector = [0, 1, 0, 0, 0];
-        let end_accent_vector = [0, 1, 0, 0, 0];
-        let start_accent_phrase_vector = [0, 1, 0, 0, 0];
-        let end_accent_phrase_vector = [0, 0, 0, 1, 0];
-
-        let result = internal.lock().unwrap().predict_intonation(
-            vowel_phoneme_vector.len(),
-            &vowel_phoneme_vector,
-            &consonant_phoneme_vector,
-            &start_accent_vector,
-            &end_accent_vector,
-            &start_accent_phrase_vector,
-            &end_accent_phrase_vector,
-            0,
-        );
-
-        assert!(result.is_ok(), "{result:?}");
-        assert_eq!(result.unwrap().len(), vowel_phoneme_vector.len());
-    }
->>>>>>> 7528d708
 
     #[rstest]
     fn decode_works() {
@@ -833,16 +791,11 @@
                 .unwrap()
                 .decode(&phoneme_vector, &pitch_vector, &duration_vector, 0);
 
-<<<<<<< HEAD
-        assert!(result.is_ok(), "{:?}", result);
+        assert!(result.is_ok(), "{result:?}");
         assert_eq!(
             result.unwrap().len(),
             (0.1 * 93.75).round_ties_even_() as usize * 512 * phoneme_vector.len()
         );
-=======
-        assert!(result.is_ok(), "{result:?}");
-        assert_eq!(result.unwrap().len(), F0_LENGTH * 256);
->>>>>>> 7528d708
     }
 
     type TextConsonantVowelData =
