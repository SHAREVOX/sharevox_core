name: Download test workflow
on:
  push:
    branches:
      - main
  pull_request:
    paths:
      - "Cargo.*"
      - "crates/download/**"
      - "scripts/downloads/*"
      - ".github/workflows/download_test.yml"
jobs:
  download-releases:
    strategy:
      fail-fast: false
      matrix:
        include:
          - name: 通常ダウンロード
            os: windows-latest
<<<<<<< HEAD
            download_command: ./scripts/downloads/Download.ps1
            download_dir: sharevox_core
=======
            download_command: cargo run -vv -p download
            download_dir: voicevox_core
>>>>>>> 7528d708
            check_items: |
              voicevox_core.dll
              model/metas.json
              open_jtalk_dic_utf_8-1.11
              README.txt
            # https://github.com/VOICEVOX/voicevox_core/pull/411#issuecomment-1412457592
            check_not_exists_items: |
              *directml*
              *cuda*
              *cudnn*
              *eula*
              *nvidia*
              *cufft*
              *curand*
          - name: CpuArch指定
            os: windows-latest
<<<<<<< HEAD
            download_command: ./scripts/downloads/Download.ps1 -CpuArch x86
            download_dir: sharevox_core
=======
            download_command: cargo run -vv -p download -- --cpu-arch x86
            download_dir: voicevox_core
>>>>>>> 7528d708
            check_items: |
              voicevox_core.dll
              model/metas.json
              open_jtalk_dic_utf_8-1.11
              README.txt
            check_not_exists_items: |
              *directml*
              *cuda*
              *cudnn*
              *eula*
              *nvidia*
              *cufft*
              *curand*
          - name: output先指定ダウンロード
            os: windows-latest
            download_command: cargo run -vv -p download -- -o other_output
            download_dir: other_output
            check_items: |
              voicevox_core.dll
              model/metas.json
              open_jtalk_dic_utf_8-1.11
              README.txt
            check_not_exists_items: |
              *directml*
              *cuda*
              *cudnn*
              *eula*
              *nvidia*
              *cufft*
              *curand*
          - name: Min option確認
            os: windows-latest
<<<<<<< HEAD
            download_command: ./scripts/downloads/Download.ps1 -Min $True
            download_dir: sharevox_core
=======
            download_command: cargo run -vv -p download -- --min
            download_dir: voicevox_core
>>>>>>> 7528d708
            check_items: |
              voicevox_core.dll
              model/metas.json
              README.txt
            check_not_exists_items: |
              *directml*
              *cuda*
              *cudnn*
              *eula*
              *nvidia*
              *cufft*
              *curand*
              open_jtalk_dic_utf_8-1.11
          - name: DirectML option確認
            os: windows-latest
<<<<<<< HEAD
            download_command: ./scripts/downloads/Download.ps1 -Accelerator directml
            download_dir: sharevox_core
=======
            download_command: cargo run -vv -p download -- --device directml
            download_dir: voicevox_core
>>>>>>> 7528d708
            check_items: |
              voicevox_core.dll
              model/metas.json
              open_jtalk_dic_utf_8-1.11
              README.txt
              DirectML.dll
              DirectML_LICENSE.txt
            check_not_exists_items: |
              *directml*
              *cuda*
              *cudnn*
              *eula*
              *nvidia*
              *cufft*
              *curand*
          - name: DirectMLかつMin option確認
            os: windows-latest
<<<<<<< HEAD
            download_command: ./scripts/downloads/Download.ps1 -Accelerator directml -Min $true
            download_dir: sharevox_core
=======
            download_command: cargo run -vv -p download -- --device directml --min
            download_dir: voicevox_core
>>>>>>> 7528d708
            check_items: |
              voicevox_core.dll
              model/metas.json
              README.txt
            check_not_exists_items: |
              *cuda*
              *cudnn*
              *eula*
              *nvidia*
              *cufft*
              *curand*
              Directml.dll
              DirectML_LICENSE.txt
              open_jtalk_dic_utf_8-1.11
          - name: cuda option確認
            os: windows-latest
<<<<<<< HEAD
            download_command: ./scripts/downloads/Download.ps1 -Accelerator cuda
            download_dir: sharevox_core
=======
            download_command: cargo run -vv -p download -- --device cuda
            download_dir: voicevox_core
>>>>>>> 7528d708
            check_items: |
              voicevox_core.dll
              model/metas.json
              open_jtalk_dic_utf_8-1.11
              README.txt
              EULA.txt
              NVIDIA_SLA_cuDNN_Support.txt
              cublas64_*.dll
              cublasLt64_*.dll
              cudart64_*.dll
              cudnn64_*.dll
              cudnn_adv_infer64_*.dll
              cudnn_cnn_infer64_*.dll
              cudnn_ops_infer64_*.dll
              cufft64_*.dll
              curand64_*.dll
            check_not_exists_items: |
              *directml*
          - name: cudaかつmin option確認
            os: windows-latest
<<<<<<< HEAD
            download_command: ./scripts/downloads/Download.ps1 -Accelerator cuda -Min $true
            download_dir: sharevox_core
=======
            download_command: cargo run -vv -p download -- --device cuda --min
            download_dir: voicevox_core
>>>>>>> 7528d708
            check_items: |
              voicevox_core.dll
              model/metas.json
              README.txt
            check_not_exists_items: |
              *directml*
              EULA.txt
              NVIDIA_SLA_cuDNN_Support.txt
              cublas64_*.dll
              cublasLt64_*.dll
              cudart64_*.dll
              cudnn64_*.dll
              cudnn_adv_infer64_*.dll
              cudnn_cnn_infer64_*.dll
              cudnn_ops_infer64_*.dll
              cufft64_*.dll
              curand64_*.dll
              open_jtalk_dic_utf_8-1.11
          - name: 通常ダウンロード
            os: ubuntu-latest
            download_command: ./scripts/downloads/download.sh
            download_dir: sharevox_core
            check_items: |
              libvoicevox_core.so
              model/metas.json
              open_jtalk_dic_utf_8-1.11
              README.txt
            check_not_exists_items: |
              *directml*
              *cuda*
              *cudnn*
              *onnxruntime*providers*
              *eula*
              *nvidia*
              *cufft*
              *curand*
          - name: CPUArch指定
            os: ubuntu-latest
            download_command: ./scripts/downloads/download.sh --cpu-arch x64
            download_dir: sharevox_core
            check_items: |
              libvoicevox_core.so
              model/metas.json
              open_jtalk_dic_utf_8-1.11
              README.txt
            check_not_exists_items: |
              *directml*
              *cuda*
              *cudnn*
              *onnxruntime*providers*
              *eula*
              *nvidia*
              *cufft*
              *curand*
          - name: output先指定ダウンロード
            os: ubuntu-latest
            download_command: ./scripts/downloads/download.sh --output other_output
            download_dir: other_output
            check_items: |
              libvoicevox_core.so
              model/metas.json
              open_jtalk_dic_utf_8-1.11
              README.txt
            check_not_exists_items: |
              *directml*
              *cuda*
              *cudnn*
              *onnxruntime*providers*
              *eula*
              *nvidia*
              *cufft*
              *curand*
          - name: min option確認
            os: ubuntu-latest
            download_command: ./scripts/downloads/download.sh --min
            download_dir: sharevox_core
            check_items: |
              libvoicevox_core.so
              model/metas.json
              README.txt
            check_not_exists_items: |
              *directml*
              *cuda*
              *cudnn*
              *onnxruntime*providers*
              *eula*
              *nvidia*
              *cufft*
              *curand*
              open_jtalk_dic_utf_8-1.11
          - name: cuda option確認
            os: ubuntu-latest
<<<<<<< HEAD
            download_command: ./scripts/downloads/download.sh --accelerator cuda
            download_dir: sharevox_core
=======
            download_command: ./scripts/downloads/download.sh --device cuda
            download_dir: voicevox_core
>>>>>>> 7528d708
            check_items: |
              libvoicevox_core.so
              model/metas.json
              open_jtalk_dic_utf_8-1.11
              README.txt
              EULA.txt
              NVIDIA_SLA_cuDNN_Support.txt
              libcublas.so.*
              libcublasLt.so.*
              libcudnn.so.*
              libcudnn_adv_infer.so.*
              libcudnn_cnn_infer.so.*
              libcudnn_ops_infer.so.*
              libcufft.so.*
              libcurand.so.*
            check_not_exists_items: |
              *directml*
          - name: cudaかつmin option確認
            os: ubuntu-latest
<<<<<<< HEAD
            download_command: ./scripts/downloads/download.sh --accelerator cuda --min
            download_dir: sharevox_core
=======
            download_command: ./scripts/downloads/download.sh --device cuda --min
            download_dir: voicevox_core
>>>>>>> 7528d708
            check_items: |
              libvoicevox_core.so
              model/metas.json
              README.txt
            check_not_exists_items: |
              *directml*
              EULA.txt
              NVIDIA_SLA_cuDNN_Support.txt
              libcublas.so.*
              libcublasLt.so.*
              libcudnn.so.*
              libcudnn_adv_infer.so.*
              libcudnn_cnn_infer.so.*
              libcudnn_ops_infer.so.*
              libcufft.so.*
              libcurand.so.*
              open_jtalk_dic_utf_8-1.11
    runs-on: ${{ matrix.os }}
    name: ${{ matrix.name }}-${{ matrix.os }}
    env:
      EXPECTED_VOICEVOX_CORE_VERSION: latest
      # See https://github.com/VOICEVOX/voicevox_core/issues/310
      #EXPECTED_VOICEVOX_CORE_VERSION: ${{ matrix.expected_version || 'latest' }}
    steps:
      - uses: actions/checkout@v3
      - name: Set up Rust
        if: ${{ startsWith(matrix.download_command, 'cargo ') }}
        uses: ./.github/actions/rust-toolchain-from-file
      - name: Execute download command
        run: ${{ matrix.download_command }}
        env:
          GITHUB_TOKEN: ${{ secrets.GITHUB_TOKEN }}
      - name: Get latest version
        if: ${{ env.EXPECTED_VOICEVOX_CORE_VERSION == 'latest' }}
        shell: bash
        run: |
          echo "EXPECTED_VOICEVOX_CORE_VERSION=$(curl -sSfI "https://github.com/SHAREVOX/sharevox_core/releases/latest"| grep "location:" | sed -e "s%location: https://github.com/SHAREVOX/sharevox_core/releases/tag/%%" | sed 's/\r//g')" >> "$GITHUB_ENV"
      - name: Check downloaded version
        shell: bash
        run: |
          [ -e "${{ matrix.download_dir }}/VERSION" ]
          [ "$(cat "${{ matrix.download_dir }}/VERSION")" = "${{ env.EXPECTED_VOICEVOX_CORE_VERSION }}" ]
      - name: Check downloaded files
        shell: bash
        run: |
          mapfile -t items < <(echo -n '${{ matrix.check_items }}')
          for item in "${items[@]}"
          do
            echo "check exists ${{ matrix.download_dir }}/${item}..."
            # shellcheck disable=SC2086
            [ -e "${{ matrix.download_dir }}"/${item} ]
          done
      - name: Check should not exists files
        shell: bash
        run: |
          mapfile -t items < <(echo -n '${{ matrix.check_not_exists_items }}')
          for item in "${items[@]}"
          do
            echo "check should not exists ${{ matrix.download_dir }}/${item}..."
            # shellcheck disable=SC2086
            [ ! -e "${{ matrix.download_dir }}"/${item} ]
          done<|MERGE_RESOLUTION|>--- conflicted
+++ resolved
@@ -17,13 +17,8 @@
         include:
           - name: 通常ダウンロード
             os: windows-latest
-<<<<<<< HEAD
-            download_command: ./scripts/downloads/Download.ps1
-            download_dir: sharevox_core
-=======
             download_command: cargo run -vv -p download
-            download_dir: voicevox_core
->>>>>>> 7528d708
+            download_dir: sharevox_core
             check_items: |
               voicevox_core.dll
               model/metas.json
@@ -40,13 +35,8 @@
               *curand*
           - name: CpuArch指定
             os: windows-latest
-<<<<<<< HEAD
-            download_command: ./scripts/downloads/Download.ps1 -CpuArch x86
-            download_dir: sharevox_core
-=======
             download_command: cargo run -vv -p download -- --cpu-arch x86
-            download_dir: voicevox_core
->>>>>>> 7528d708
+            download_dir: sharevox_core
             check_items: |
               voicevox_core.dll
               model/metas.json
@@ -79,13 +69,8 @@
               *curand*
           - name: Min option確認
             os: windows-latest
-<<<<<<< HEAD
-            download_command: ./scripts/downloads/Download.ps1 -Min $True
-            download_dir: sharevox_core
-=======
             download_command: cargo run -vv -p download -- --min
-            download_dir: voicevox_core
->>>>>>> 7528d708
+            download_dir: sharevox_core
             check_items: |
               voicevox_core.dll
               model/metas.json
@@ -101,13 +86,8 @@
               open_jtalk_dic_utf_8-1.11
           - name: DirectML option確認
             os: windows-latest
-<<<<<<< HEAD
-            download_command: ./scripts/downloads/Download.ps1 -Accelerator directml
-            download_dir: sharevox_core
-=======
             download_command: cargo run -vv -p download -- --device directml
-            download_dir: voicevox_core
->>>>>>> 7528d708
+            download_dir: sharevox_core
             check_items: |
               voicevox_core.dll
               model/metas.json
@@ -125,13 +105,8 @@
               *curand*
           - name: DirectMLかつMin option確認
             os: windows-latest
-<<<<<<< HEAD
-            download_command: ./scripts/downloads/Download.ps1 -Accelerator directml -Min $true
-            download_dir: sharevox_core
-=======
             download_command: cargo run -vv -p download -- --device directml --min
-            download_dir: voicevox_core
->>>>>>> 7528d708
+            download_dir: sharevox_core
             check_items: |
               voicevox_core.dll
               model/metas.json
@@ -148,13 +123,8 @@
               open_jtalk_dic_utf_8-1.11
           - name: cuda option確認
             os: windows-latest
-<<<<<<< HEAD
-            download_command: ./scripts/downloads/Download.ps1 -Accelerator cuda
-            download_dir: sharevox_core
-=======
             download_command: cargo run -vv -p download -- --device cuda
-            download_dir: voicevox_core
->>>>>>> 7528d708
+            download_dir: sharevox_core
             check_items: |
               voicevox_core.dll
               model/metas.json
@@ -175,13 +145,8 @@
               *directml*
           - name: cudaかつmin option確認
             os: windows-latest
-<<<<<<< HEAD
-            download_command: ./scripts/downloads/Download.ps1 -Accelerator cuda -Min $true
-            download_dir: sharevox_core
-=======
             download_command: cargo run -vv -p download -- --device cuda --min
-            download_dir: voicevox_core
->>>>>>> 7528d708
+            download_dir: sharevox_core
             check_items: |
               voicevox_core.dll
               model/metas.json
@@ -274,13 +239,8 @@
               open_jtalk_dic_utf_8-1.11
           - name: cuda option確認
             os: ubuntu-latest
-<<<<<<< HEAD
-            download_command: ./scripts/downloads/download.sh --accelerator cuda
-            download_dir: sharevox_core
-=======
             download_command: ./scripts/downloads/download.sh --device cuda
-            download_dir: voicevox_core
->>>>>>> 7528d708
+            download_dir: sharevox_core
             check_items: |
               libvoicevox_core.so
               model/metas.json
@@ -300,13 +260,8 @@
               *directml*
           - name: cudaかつmin option確認
             os: ubuntu-latest
-<<<<<<< HEAD
-            download_command: ./scripts/downloads/download.sh --accelerator cuda --min
-            download_dir: sharevox_core
-=======
             download_command: ./scripts/downloads/download.sh --device cuda --min
-            download_dir: voicevox_core
->>>>>>> 7528d708
+            download_dir: sharevox_core
             check_items: |
               libvoicevox_core.so
               model/metas.json
