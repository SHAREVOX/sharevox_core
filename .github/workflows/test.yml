--- conflicted
+++ resolved
@@ -189,7 +189,6 @@
 #          cmake -S . -B build
 #          cmake --build build
 
-<<<<<<< HEAD
 #  build-python-api:
 #    strategy:
 #      fail-fast: false
@@ -224,46 +223,9 @@
 #          cp -v target/debug/build/onnxruntime-sys-*/out/onnxruntime_*/onnxruntime-*/lib/libonnxruntime.*.dylib . || true
 #      - name: '`maturin develop`でインストールした`voicevox_core_python_api`を実行'
 #        shell: python
-#        run: import voicevox_core
-=======
-  build-python-api:
-    strategy:
-      fail-fast: false
-      matrix:
-        include:
-          - os: windows-latest
-          - os: macos-latest
-          - os: ubuntu-latest
-    runs-on: ${{ matrix.os }}
-    steps:
-      - uses: actions/checkout@v3
-      - name: Set up Python 3.8
-        uses: actions/setup-python@v4
-        with:
-          python-version: "3.8"
-      - name: Set up Rust
-        uses: ./.github/actions/rust-toolchain-from-file
-      - name: venv作成
-        uses: ./.github/actions/create-venv
-      - shell: bash
-        run: pip install -r ./crates/voicevox_core_python_api/requirements.txt
-      - shell: bash
-        run: cargo build -p voicevox_core_c_api -vv
-      - shell: bash
-        run: maturin build --manifest-path ./crates/voicevox_core_python_api/Cargo.toml --locked
-      - shell: bash
-        run: maturin develop --manifest-path ./crates/voicevox_core_python_api/Cargo.toml --locked
-      - name: 必要なDLLをカレントディレクトリにコピー
-        run: |
-          cp -v target/debug/build/onnxruntime-sys-*/out/onnxruntime_*/onnxruntime-*/lib/onnxruntime.dll . || true
-          cp -v target/debug/build/onnxruntime-sys-*/out/onnxruntime_*/onnxruntime-*/lib/libonnxruntime.so.* . || true
-          cp -v target/debug/build/onnxruntime-sys-*/out/onnxruntime_*/onnxruntime-*/lib/libonnxruntime.*.dylib . || true
-      - name: '`maturin develop`でインストールした`voicevox_core_python_api`を実行'
-        shell: python
-        run: |
-          import voicevox_core
-          print(voicevox_core)
->>>>>>> 2e15feb6
+#        run: |
+#          import voicevox_core
+#          print(voicevox_core)
 
 env:
   CARGO_TERM_COLOR: always