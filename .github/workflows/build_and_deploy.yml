name: build and deploy workflow
on:
  workflow_dispatch:
    inputs:
      version:
        description: "バージョン情報（A.BB.C / A.BB.C-preview.D）"
        required: true
      code_signing:
        description: "コード署名する"
        type: boolean
        required: false
  release:
    types:
      - published
  pull_request:
  push:
    branches:
      - "*"
      - "**/*"
env:
  # releaseタグ名か、workflow_dispatchでのバージョン名か、DEBUGが入る
  VERSION: ${{ github.event.release.tag_name || github.event.inputs.version || 'DEBUG' }}

  # Raw character weights are not public.
  # Skip uploading to GitHub Release on public repo.
  SKIP_UPLOADING_RELEASE_ASSET: ${{ secrets.SKIP_UPLOADING_RELEASE_ASSET || '1' }}
jobs:
  build_and_deploy:
    environment: ${{ github.event.inputs.code_signing == 'true' && 'code_signing' || '' }} # コード署名用のenvironment
    strategy:
      matrix:
        include:
          - os: windows-2019
            features: ""
            target: x86_64-pc-windows-msvc
            artifact_name: windows-x64-cpu
            whl_local_version: cpu
            use_cuda: false
          - os: windows-2019
            features: directml
            target: x86_64-pc-windows-msvc
            artifact_name: windows-x64-directml
            whl_local_version: directml
            use_cuda: false
          - os: windows-2019
            features: ""
            target: x86_64-pc-windows-msvc
            artifact_name: windows-x64-cuda
            whl_local_version: cuda
            use_cuda: true
          - os: windows-2019
            features: ""
            target: i686-pc-windows-msvc
            artifact_name: windows-x86-cpu
            whl_local_version: cpu
            use_cuda: false
          - os: ubuntu-20.04
            features: ""
            target: x86_64-unknown-linux-gnu
            artifact_name: linux-x64-cpu
            whl_local_version: cpu
            use_cuda: false
          - os: ubuntu-20.04
            features: ""
            target: x86_64-unknown-linux-gnu
            artifact_name: linux-x64-gpu
            whl_local_version: cuda
            use_cuda: true
          - os: ubuntu-20.04
            features: ""
            target: aarch64-unknown-linux-gnu
            artifact_name: linux-arm64-cpu
            whl_local_version: cpu
            use_cuda: false
          - os: macos-11
            features: ""
            target: aarch64-apple-darwin
            artifact_name: osx-arm64-cpu
            whl_local_version: cpu
            use_cuda: false
          - os: macos-11
            features: ""
            target: x86_64-apple-darwin
            artifact_name: osx-x64-cpu
            whl_local_version: cpu
            use_cuda: false
    runs-on: ${{ matrix.os }}
    steps:
      - uses: actions/checkout@v3
      - name: Set up Python 3.8
        uses: actions/setup-python@v4
        with:
          python-version: "3.8"
          architecture: ${{ contains(matrix.artifact_name,'x86') && 'x86' || 'x64' }}
      - name: set up ${{ matrix.target }}
        uses: ./.github/actions/rust-toolchain-from-file
        with:
          targets: ${{ matrix.target }}
      - name: Install cross compiler for aarch64-unknown-linux-gnu
        if: matrix.target == 'aarch64-unknown-linux-gnu'
        shell: bash
        run: |
          sudo apt update
          sudo apt install gcc-aarch64-linux-gnu g++-aarch64-linux-gnu
      - name: Install cargo-binstall
        uses: taiki-e/install-action@cargo-binstall
      - name: Install cbindgen
        uses: ./.github/actions/cargo-binstall-cbindgen
      - name: Install cargo-edit
        if: ${{ env.VERSION != 'DEBUG' }}
        shell: bash
        run: cargo binstall cargo-edit@^0.11 --no-confirm --log-level debug
      - name: set cargo version
        if: ${{ env.VERSION != 'DEBUG' }}
        shell: bash
        run: |
<<<<<<< HEAD
          cargo set-version "$VERSION" --exclude sharevox_core_python_api --exclude xtask
          cargo set-version "$VERSION+"${{ matrix.whl_local_version }} -p sharevox_core_python_api
      - name: generate sharevox_core.h
=======
          cargo set-version "$VERSION" --exclude voicevox_core_python_api --exclude download --exclude xtask
          cargo set-version "$VERSION+"${{ matrix.whl_local_version }} -p voicevox_core_python_api
      - name: generate voicevox_core.h
>>>>>>> 7528d708
        shell: bash
        run: cbindgen --crate sharevox_core_c_api -o ./sharevox_core.h
      - name: build sharevox_core_c_api
        run: cargo build -p sharevox_core_c_api -vv --features ${{ matrix.features }}, --target ${{ matrix.target }} --release
        env:
          ORT_USE_CUDA: ${{ matrix.use_cuda }}
      - name: build sharevox_core_python_api
        id: build-sharevox-core-python-api
        shell: bash
        run: |
          pip install -r ./crates/voicevox_core_python_api/requirements.txt
          maturin build --manifest-path ./crates/voicevox_core_python_api/Cargo.toml --features ${{ matrix.features }}, --target ${{ matrix.target }} --release
          echo "whl=$(find ./target/wheels -type f)" >> "$GITHUB_OUTPUT"
        env:
          ORT_USE_CUDA: ${{ matrix.use_cuda }}
      - name: Set ASSET_NAME env var
        shell: bash
        run: echo "ASSET_NAME=sharevox_core-${{ matrix.artifact_name }}-${{ env.VERSION }}" >> "$GITHUB_ENV"
      - name: Organize artifact
        shell: bash
        run: |
          mkdir -p "artifact/${{ env.ASSET_NAME }}"
          cp -v sharevox_core.h "artifact/${{ env.ASSET_NAME }}"
          cp -v target/${{ matrix.target }}/release/*sharevox_core.{dll,so,dylib} "artifact/${{ env.ASSET_NAME }}" || true
          cp -v target/${{ matrix.target }}/release/sharevox_core.dll.lib "artifact/${{ env.ASSET_NAME }}/sharevox_core.lib" || true
          cp -v -n target/${{ matrix.target }}/release/build/onnxruntime-sys-*/out/onnxruntime_*/onnxruntime-*/lib/*.{dll,so.*,so,dylib} "artifact/${{ env.ASSET_NAME }}" || true
          # libonnxruntimeについてはバージョン付のshared libraryを使用するためバージョンがついてないものを削除する
          rm -f artifact/${{ env.ASSET_NAME }}/libonnxruntime.{so,dylib}
          cp -v README.md "artifact/${{ env.ASSET_NAME }}/README.txt"
          cp -vr model "artifact/${{ env.ASSET_NAME }}/"
          echo "${{ env.VERSION }}" > "artifact/${{ env.ASSET_NAME }}/VERSION"
      - name: Code signing (Windows)
        if: startsWith(matrix.os, 'windows') && github.event.inputs.code_signing == 'true'
        shell: bash
        run: |
          bash build_util/codesign.bash "artifact/${{ env.ASSET_NAME }}/sharevox_core.dll"
        env:
          CERT_BASE64: ${{ secrets.CERT_BASE64 }}
          CERT_PASSWORD: ${{ secrets.CERT_PASSWORD }}
      - name: Archive artifact
        shell: bash
        run: |
          cd artifact
          7z a "../${{ env.ASSET_NAME }}.zip" "${{ env.ASSET_NAME }}"
      - name: Upload to Release
        if: env.VERSION != 'DEBUG' && env.SKIP_UPLOADING_RELEASE_ASSET == '0'
        uses: softprops/action-gh-release@v1
        with:
          prerelease: true
          tag_name: ${{ env.VERSION }}
          files: |-
            ${{ env.ASSET_NAME }}.zip
          target_commitish: ${{ github.sha }}
      - name: Upload Python whl to Release
        if: env.VERSION != 'DEBUG' && env.SKIP_UPLOADING_RELEASE_ASSET == '0'
        uses: softprops/action-gh-release@v1
        with:
          prerelease: true
          tag_name: ${{ env.VERSION }}
          files: |-
            ${{ steps.build-sharevox-core-python-api.outputs.whl }}
          target_commitish: ${{ github.sha }}
  deploy_downloader:
    runs-on: ubuntu-latest
    steps:
      - uses: actions/checkout@v3
      - name: Upload to Release
        if: env.VERSION != 'DEBUG' && env.SKIP_UPLOADING_RELEASE_ASSET == '0'
        uses: softprops/action-gh-release@v1
        with:
          prerelease: true
          tag_name: ${{ env.VERSION }}
          files: |-
            scripts/downloads/*
          target_commitish: ${{ github.sha }}
  deploy_precompiled_downloader:
    environment: ${{ github.event.inputs.code_signing == 'true' && 'code_signing' || '' }} # コード署名用のenvironment
    strategy:
      matrix:
        include:
          - name: download-windows-x64.exe
            target: x86_64-pc-windows-msvc
            os: windows-2019
          - name: download-linux-x64
            target: x86_64-unknown-linux-gnu
            os: ubuntu-20.04
          - name: download-linux-aarch64
            target: aarch64-unknown-linux-gnu
            os: ubuntu-20.04
          - name: download-osx-x64
            target: x86_64-apple-darwin
            os: macos-11
          - name: download-osx-aarch64
            target: aarch64-apple-darwin
            os: macos-11
    runs-on: ${{ matrix.os }}
    steps:
      - uses: actions/checkout@v3
      - name: Install cross compiler for aarch64-unknown-linux-gnu
        if: matrix.target == 'aarch64-unknown-linux-gnu'
        shell: bash
        run: |
          sudo apt update
          sudo apt install gcc-aarch64-linux-gnu g++-aarch64-linux-gnu
      - name: Set up ${{ matrix.target }}
        uses: ./.github/actions/rust-toolchain-from-file
        with:
          targets: ${{ matrix.target }}
      - name: Build downloader
        run: cargo build -vv --release -p download --target ${{ matrix.target }}
      - name: Rename the binary
        shell: bash
        run: |
          case "$OS" in
            Windows) exe_suffix=.exe;;
            Linux | macOS) exe_suffix=;;
          esac
          mv $"target/${{ matrix.target }}/release/download$exe_suffix" ./${{ matrix.name }}
      - name: Code signing (Windows)
        if: startsWith(matrix.os, 'windows') && github.event.inputs.code_signing == 'true'
        shell: bash
        run: |
          bash build_util/codesign.bash ./${{ matrix.name }}
        env:
          CERT_BASE64: ${{ secrets.CERT_BASE64 }}
          CERT_PASSWORD: ${{ secrets.CERT_PASSWORD }}
      - name: Upload to Release
        if: env.VERSION != 'DEBUG' && env.SKIP_UPLOADING_RELEASE_ASSET == '0'
        uses: softprops/action-gh-release@v1
        with:
          prerelease: true
          tag_name: ${{ env.VERSION }}
          files: ${{ matrix.name }}
          target_commitish: ${{ github.sha }}<|MERGE_RESOLUTION|>--- conflicted
+++ resolved
@@ -114,15 +114,9 @@
         if: ${{ env.VERSION != 'DEBUG' }}
         shell: bash
         run: |
-<<<<<<< HEAD
-          cargo set-version "$VERSION" --exclude sharevox_core_python_api --exclude xtask
+          cargo set-version "$VERSION" --exclude sharevox_core_python_api --exclude download --exclude xtask
           cargo set-version "$VERSION+"${{ matrix.whl_local_version }} -p sharevox_core_python_api
       - name: generate sharevox_core.h
-=======
-          cargo set-version "$VERSION" --exclude voicevox_core_python_api --exclude download --exclude xtask
-          cargo set-version "$VERSION+"${{ matrix.whl_local_version }} -p voicevox_core_python_api
-      - name: generate voicevox_core.h
->>>>>>> 7528d708
         shell: bash
         run: cbindgen --crate sharevox_core_c_api -o ./sharevox_core.h
       - name: build sharevox_core_c_api
