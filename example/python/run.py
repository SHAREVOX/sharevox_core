--- conflicted
+++ resolved
@@ -41,14 +41,10 @@
     parser.add_argument("--text", required=True)
     parser.add_argument("--speaker_id", type=int, required=True)
     parser.add_argument("--cpu_num_threads", type=int, default=0)
-<<<<<<< HEAD
-    parser.add_argument("--openjtalk_dict", type=str, default="sharevox_core/open_jtalk_dic_utf_8-1.11")
-    run(**vars(parser.parse_args()))
-=======
     parser.add_argument(
         "--openjtalk_dict",
         type=str,
-        default="voicevox_core/open_jtalk_dic_utf_8-1.11"
+        default="sharevox_core/open_jtalk_dic_utf_8-1.11"
     )
     parser.add_argument("--output", type=str)
     
@@ -56,5 +52,4 @@
     if args.output is None:
         args.output = f"{args.text}-{args.speaker_id}.wav"
 
-    run(**vars(args))
->>>>>>> 8abd7d1f
+    run(**vars(args))