--- conflicted
+++ resolved
@@ -1,11 +1,7 @@
 # Python サンプルコード (PyO3 によるバインディング経由)
 
-<<<<<<< HEAD
-sharevox_core ライブラリ の Python バインディングを使った音声合成のサンプルコードです。
-=======
-voicevox_core ライブラリ の Python バインディングを使った音声合成のサンプルコードです。  
+sharevox_core ライブラリ の Python バインディングを使った音声合成のサンプルコードです。  
 `pip install`で導入することができます。
->>>>>>> 7528d708
 
 ## 準備
 
